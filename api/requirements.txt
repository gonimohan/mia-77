<<<<<<< HEAD
fastapi
uvicorn[standard]
python-dotenv
pydantic 
requests
tenacity
cachetools
supabase
langchain
langchain-core  
langgraph
langchain-community
langchain-google-genai
httpx
newsapi-python
google-search-results
fmpsdk
alpha-vantage

# faiss-cpu==1.7.4 # Commented out due to build issues (missing headers for swig)
# sentence-transformers==2.2.2 # Commented out as it depends on faiss-cpu
aiohttp

pdfplumber
python-docx
openpyxl
reportlab
pdfplumber
python-docx






=======
fastapi==0.104.1
uvicorn[standard]==0.24.0
python-dotenv==1.0.0
pydantic==2.7.4
requests==2.31.0
tenacity==8.2.3
cachetools==5.3.2
supabase==2.16.0 # Updated to a version compatible with newer httpx
gotrue==2.12.2    # Explicitly added compatible version
langchain==0.3.10
langchain-core==0.3.62
langgraph==0.2.60
langchain-community==0.3.10
langchain-google-genai==2.1.5
httpx>=0.25.2  # Satisfies langgraph and compatible supabase/gotrue
newsapi-python==0.2.7
google-search-results==2.4.2
fmpsdk==20250102.0
alpha-vantage==2.3.1
matplotlib==3.8.2
seaborn==0.13.0
pandas==2.1.4
numpy==1.26.4
scikit-learn==1.3.2
faiss-cpu # INSTALLED by pip in previous step
# sentence-transformers==2.2.2 # Deferred
aiohttp==3.9.1
pymongo==4.6.1
pdfplumber==0.10.3
python-docx==1.1.0
openpyxl==3.1.2
>>>>>>> b5f881bb
<|MERGE_RESOLUTION|>--- conflicted
+++ resolved
@@ -1,55 +1,17 @@
-<<<<<<< HEAD
-fastapi
-uvicorn[standard]
-python-dotenv
-pydantic 
-requests
-tenacity
-cachetools
-supabase
-langchain
-langchain-core  
-langgraph
-langchain-community
-langchain-google-genai
-httpx
-newsapi-python
-google-search-results
-fmpsdk
-alpha-vantage
-
-# faiss-cpu==1.7.4 # Commented out due to build issues (missing headers for swig)
-# sentence-transformers==2.2.2 # Commented out as it depends on faiss-cpu
-aiohttp
-
-pdfplumber
-python-docx
-openpyxl
-reportlab
-pdfplumber
-python-docx
-
-
-
-
-
-
-=======
 fastapi==0.104.1
 uvicorn[standard]==0.24.0
 python-dotenv==1.0.0
-pydantic==2.7.4
+pydantic==2.7.4  # Updated to resolve conflict
 requests==2.31.0
 tenacity==8.2.3
 cachetools==5.3.2
-supabase==2.16.0 # Updated to a version compatible with newer httpx
-gotrue==2.12.2    # Explicitly added compatible version
+supabase==2.0.0
 langchain==0.3.10
-langchain-core==0.3.62
-langgraph==0.2.60
+langchain-core==0.3.62  # Updated to resolve conflict
+# langgraph==0.2.60 # Commented out due to httpx conflict
 langchain-community==0.3.10
 langchain-google-genai==2.1.5
-httpx>=0.25.2  # Satisfies langgraph and compatible supabase/gotrue
+httpx==0.24.1  # Pinning to satisfy supabase, may break langgraph
 newsapi-python==0.2.7
 google-search-results==2.4.2
 fmpsdk==20250102.0
@@ -57,13 +19,12 @@
 matplotlib==3.8.2
 seaborn==0.13.0
 pandas==2.1.4
-numpy==1.26.4
+numpy==1.26.2
 scikit-learn==1.3.2
-faiss-cpu # INSTALLED by pip in previous step
-# sentence-transformers==2.2.2 # Deferred
+# faiss-cpu==1.7.4 # Commented out due to build issues (missing headers for swig)
+# sentence-transformers==2.2.2 # Commented out as it depends on faiss-cpu
 aiohttp==3.9.1
 pymongo==4.6.1
 pdfplumber==0.10.3
 python-docx==1.1.0
-openpyxl==3.1.2
->>>>>>> b5f881bb
+openpyxl==3.1.2