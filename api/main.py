from fastapi import FastAPI, HTTPException, Request, File, UploadFile, Depends, BackgroundTasks
from fastapi.middleware.cors import CORSMiddleware
from fastapi.responses import JSONResponse
import uvicorn
import os
import io
import uuid
from datetime import datetime
import traceback
from pydantic import BaseModel
from typing import Dict, Any, List, Optional
import logging
import pandas as pd
from supabase import create_client, Client
from pathlib import Path
<<<<<<< HEAD
import json
import database # For Supabase operations
=======
from . import database  # For Supabase operations
>>>>>>> b5f881bb

# Configure logging
logging.basicConfig(level=logging.INFO)
logger = logging.getLogger(__name__)

app = FastAPI(title="Market Intelligence Agent API", version="1.0.0")

# Add CORS middleware
app.add_middleware(
    CORSMiddleware,
    allow_origins=["*"],
    allow_credentials=True,
    allow_methods=["*"],
    allow_headers=["*"],
)

# Initialize Supabase client
supabase_url = os.getenv("SUPABASE_URL")
supabase_service_key = os.getenv("SUPABASE_SERVICE_ROLE_KEY")
supabase: Optional[Client] = None

if supabase_url and supabase_service_key:
    try:
        supabase = create_client(supabase_url, supabase_service_key)
        logger.info("Supabase client initialized successfully")
    except Exception as e:
        logger.error(f"Failed to initialize Supabase client: {e}")
else:
    logger.warning("Supabase credentials not found in environment variables")

# Create uploads directory
UPLOAD_DIR = Path("uploads")
UPLOAD_DIR.mkdir(exist_ok=True)


# Pydantic models
class AnalysisRequest(BaseModel):
    query: str
    market_domain: str
    question: Optional[str] = None
    uploaded_file_ids: Optional[List[str]] = None


class ChatRequest(BaseModel):
    messages: List[Dict[str, Any]]
    context: Optional[Dict[str, Any]] = None


class AgentSyncRequest(BaseModel):
    action: str
    data: Optional[Dict[str, Any]] = None


class KPIRequest(BaseModel):
    metric: str
    value: float
    timestamp: Optional[str] = None


class DataSource(BaseModel):
    name: str
    type: str
    description: Optional[str] = None
    category: Optional[str] = None
    config: Dict[str, Any] = {}
    status: str = "inactive"


class FileAnalysisRequest(BaseModel):
    file_id: str
    analysis_type: str = "comprehensive"
    additional_context: Optional[str] = None


class UserProfileUpdateRequest(BaseModel):
    full_name: Optional[str] = None
    avatar_url: Optional[str] = None
    # Add other updatable fields as necessary


class UserPreferences(BaseModel):
    theme_settings: Optional[Dict[str, Any]] = None
    notification_settings: Optional[Dict[str, Any]] = None
    data_settings: Optional[Dict[str, Any]] = None


class AppSettingItem(BaseModel):
    setting_key: str
    setting_value: Dict[str, Any]  # Assuming value is always JSON for flexibility
    description: Optional[str] = None


class AppSettingsUpdateRequest(BaseModel):
    settings: List[AppSettingItem]


# Authentication dependency
def get_current_user(request: Request):
    # Extract JWT token from Authorization header
    auth_header = request.headers.get("Authorization")
    if not auth_header or not auth_header.startswith("Bearer "):
        raise HTTPException(status_code=401, detail="Missing or invalid authorization header")

    token = auth_header.split(" ")[1]

    if not supabase:
        raise HTTPException(status_code=500, detail="Supabase client not initialized")

    try:
        # Verify JWT token with Supabase
        user = supabase.auth.get_user(token)
        return user.user
    except Exception as e:
        logger.error(f"Authentication error: {e}")
        raise HTTPException(status_code=401, detail="Invalid authentication token")


# File processing utilities
class FileProcessor:
    @staticmethod
    def process_csv(file_content: bytes) -> Dict[str, Any]:
        """Process CSV file and return structured data"""
        try:
            df = pd.read_csv(io.BytesIO(file_content))
            return {
                "type": "csv",
                "rows": len(df),
                "columns": len(df.columns),
                "column_names": df.columns.tolist(),
                "data_types": df.dtypes.astype(str).to_dict(),
                "summary": df.describe().to_dict(),
                "sample_data": df.head(10).to_dict(orient="records"),
                "null_counts": df.isnull().sum().to_dict(),
            }
        except Exception as e:
            logger.error(f"CSV processing error: {e}")
            raise HTTPException(status_code=400, detail=f"CSV processing failed: {str(e)}")

    @staticmethod
    def process_excel(file_content: bytes) -> Dict[str, Any]:
        """Process Excel file and return structured data"""
        try:
            # Read all sheets
            xl_file = pd.ExcelFile(io.BytesIO(file_content))
            sheets_data = {}

            for sheet_name in xl_file.sheet_names:
                df = pd.read_excel(io.BytesIO(file_content), sheet_name=sheet_name)
                sheets_data[sheet_name] = {
                    "rows": len(df),
                    "columns": len(df.columns),
                    "column_names": df.columns.tolist(),
                    "data_types": df.dtypes.astype(str).to_dict(),
                    "summary": df.describe().to_dict(),
                    "sample_data": df.head(5).to_dict(orient="records"),
                    "null_counts": df.isnull().sum().to_dict(),
                }

            return {"type": "excel", "sheets": list(xl_file.sheet_names), "sheets_data": sheets_data}
        except Exception as e:
            logger.error(f"Excel processing error: {e}")
            raise HTTPException(status_code=400, detail=f"Excel processing failed: {str(e)}")

    @staticmethod
    def process_text(file_content: bytes) -> Dict[str, Any]:
        """Process text file and return analysis"""
        try:
            text = file_content.decode("utf-8", errors="ignore")
            lines = text.split("\n")
            words = text.split()

            return {
                "type": "text",
                "character_count": len(text),
                "word_count": len(words),
                "line_count": len(lines),
                "sample_content": text[:500] + "..." if len(text) > 500 else text,
                "encoding": "utf-8",
            }
        except Exception as e:
            logger.error(f"Text processing error: {e}")
            raise HTTPException(status_code=400, detail=f"Text processing failed: {str(e)}")

    @staticmethod
    def process_pdf(file_content: bytes, temp_file_path: str = None) -> Dict[str, Any]:
        """Process PDF file with full text extraction"""
        try:
            # Save content to temporary file for processing
            if not temp_file_path:
                import tempfile

                with tempfile.NamedTemporaryFile(suffix=".pdf", delete=False) as tmp_file:
                    tmp_file.write(file_content)
                    temp_file_path = tmp_file.name

            # Import text processor
            # Assuming text_processor.py functions are still relevant or agent_logic handles this.
            # For now, keeping the import if process_pdf is still used directly.
            from .text_processor import extract_text_from_file, analyze_text_keywords, extract_entities

            # Extract text
            extraction_result = extract_text_from_file(temp_file_path, ".pdf")

            # Clean up temporary file
            if temp_file_path and os.path.exists(temp_file_path):
                os.unlink(temp_file_path)

            if extraction_result:
                # Analyze the extracted text
                keyword_analysis = analyze_text_keywords(extraction_result["text"])
                entities = extract_entities(extraction_result["text"])

                return {
                    "type": "pdf",
                    "size_bytes": len(file_content),
                    "text_extracted": (
                        extraction_result["text"][:1000] + "..."
                        if len(extraction_result["text"]) > 1000
                        else extraction_result["text"]
                    ),
                    "word_count": extraction_result["word_count"],
                    "metadata": extraction_result.get("metadata", {}),
                    "keyword_analysis": keyword_analysis,
                    "entities": entities,
                    "processing_status": "completed",
                    "text_quality": keyword_analysis.get("text_quality", "unknown"),
                }
            else:
                return {
                    "type": "pdf",
                    "size_bytes": len(file_content),
                    "note": "PDF text extraction failed. Document may be image-based or corrupted.",
                    "processing_status": "failed",
                    "text_quality": "poor",
                }
        except Exception as e:
            logger.error(f"PDF processing error: {e}")
            raise HTTPException(status_code=400, detail=f"PDF processing failed: {str(e)}")


# Market Intelligence AI Agent
class MarketIntelligenceAgent:
    def __init__(self):
        self.google_api_key = os.getenv("GOOGLE_API_KEY")
        self.news_api_key = os.getenv("NEWS_API_KEY")
        self.tavily_api_key = os.getenv("TAVILY_API_KEY")

<<<<<<< HEAD
    async def generate_insights(self, query: str, context: Dict[str, Any] = None, uploaded_file_paths: Optional[List[str]] = None) -> Dict[str, Any]:
        try:
            from agent_logic import MarketIntelligenceState, run_market_intelligence_agent
            state = MarketIntelligenceState(
                query=query,
                market_domain=context.get("market_domain") if context else None,
                question=context.get("question") if context else None,
                user_id=context.get("user_id") if context else None
            )
            # Pass uploaded_file_paths to the agent's main function
            result = await run_market_intelligence_agent(state, uploaded_file_paths=uploaded_file_paths)
            return result
        except Exception as e:
            logger.error(f"AI insights generation error (Gemini RAG): {e}")
            raise HTTPException(status_code=500, detail=f"Failed to generate insights: {str(e)}")

    async def process_file_with_ai(self, file_data: Dict[str, Any], query: str = None) -> Dict[str, Any]:
        try:
            from agent_logic import MarketIntelligenceState, rag_query_handler
            state = MarketIntelligenceState(
                query=query or "Analyze this file",
                file_data=file_data
            )
            result = await rag_query_handler(state)
            return result
        except Exception as e:
            logger.error(f"File AI processing error (Gemini RAG): {e}")
            raise HTTPException(status_code=500, detail=f"AI file processing failed: {str(e)}")
=======
    async def generate_insights(self, query: str, context: Dict[str, Any] = None) -> Dict[str, Any]:
        """Generate AI-powered market intelligence insights"""
        try:
            # This mock agent's generate_insights will be replaced by agent_logic.py
            # For now, we'll keep it to avoid breaking other parts, but /analyze will use the real one.
            # To be removed once all calls are updated.
            pass  # Placeholder, original mock logic removed for brevity in diff

        except Exception as e:
            logger.error(f"AI insights generation error: {e}")  # This method is part of mock
            raise HTTPException(status_code=500, detail=f"Failed to generate insights: {str(e)}")

    async def process_file_with_ai(self, file_data: Dict[str, Any], query: str = None) -> Dict[str, Any]:
        """Process uploaded file data with AI analysis - MOCK"""
        # This mock method will be replaced or removed.
        # For now, keeping structure to avoid breaking other parts if they call it.
        logger.warning("process_file_with_ai from mock MarketIntelligenceAgent was called.")
        return {"warning": "This is a mock response from process_file_with_ai."}
>>>>>>> b5f881bb


# Initialize Supabase connection on startup - This is good.
@app.on_event("startup")
async def startup_db_client():
    database.connect_to_supabase()  # Ensures from .database is called


@app.on_event("shutdown")
async def shutdown_db_client():
    logger.info("Shutting down Market Intelligence Agent API")


# Import real agent functions
from . import agent_logic  # Use `.` for relative import in a package


# Global error handler
@app.exception_handler(Exception)
async def global_exception_handler(request: Request, exc: Exception):
    logger.error(f"Global exception: {str(exc)}\n{traceback.format_exc()}")
    return JSONResponse(
        status_code=500,
        content={"error": "Internal server error", "details": str(exc), "timestamp": datetime.now().isoformat()},
    )


@app.get("/")
async def root():
    return {
        "message": "Market Intelligence Agent API",
        "version": "1.0.0",
        "status": "running",
        "timestamp": datetime.now().isoformat(),
        "features": ["market_analysis", "file_processing", "rag_chat", "data_integration", "ai_insights"],
    }


@app.get("/health")
async def health_check():
    return {
        "status": "healthy",
        "timestamp": datetime.now().isoformat(),
        "services": {
            "api": "running",
            "database": "connected" if supabase else "not_configured",
            "ai_agent": "ready",
            "file_processor": "ready",
        },
    }


@app.post("/api/analyze")
async def analyze(analysis_request: AnalysisRequest, user=Depends(get_current_user)):
    try:
<<<<<<< HEAD
        logger.info(f"Analysis request: {request.query} for domain: {request.market_domain}")
        uploaded_file_paths = []
        if request.uploaded_file_ids:
            if not supabase:
                raise HTTPException(status_code=500, detail="Database not configured")
            for file_id in request.uploaded_file_ids:
                file_record_result = supabase.table("documents").select("saved_file_path").eq("id", file_id).eq("uploader_id", user.id).execute()
                if file_record_result.data and file_record_result.data[0].get("saved_file_path"):
                    uploaded_file_paths.append(file_record_result.data[0]["saved_file_path"])
                else:
                    logger.warning(f"Uploaded file ID {file_id} not found or not owned by user {user.id}.")

        insights = await ai_agent.generate_insights(
            request.query,
            {"market_domain": request.market_domain, "question": request.question, "user_id": user.id},
            uploaded_file_paths=uploaded_file_paths
        )
=======
        user_id_str = str(user.id)
        logger.info(
            f"Analysis request for user {user_id_str}: Query='{analysis_request.query}', Domain='{analysis_request.market_domain}', Question='{analysis_request.question or 'N/A'}'"
        )

        # Call the real agent logic
        agent_results = await agent_logic.run_market_intelligence_agent(
            query_str=analysis_request.query,
            market_domain_str=analysis_request.market_domain,
            question_str=analysis_request.question,
            user_id=user_id_str,
        )

        if not agent_results.get("success"):
            logger.error(
                f"Agent run failed for user {user_id_str}, query '{analysis_request.query}'. Error: {agent_results.get('error')}"
            )
            raise HTTPException(status_code=500, detail=agent_results.get("error", "Agent run failed."))

        # Store results in Supabase 'reports' table
        report_title = f"Market Analysis for {analysis_request.market_domain} - {analysis_request.query[:50]}"
        report_status = "completed"

        # Prepare report_data JSONB field
        # Load structured data from agent_logic (e.g., trends, opportunities)
        # For now, we'll use what's directly in agent_results, assuming agent_logic.py will be updated to provide these.
        # This part might need agent_logic.py to return the actual data, not just file paths for these.
        # For now, using placeholder, assuming agent_results will contain these keys from MarketIntelligenceState

        loaded_state_data = {}
        if agent_results.get("state_id"):
            # In a production system, you might load the state here if not directly returned
            # For now, we assume agent_results contains what we need or paths to it.
            # If agent_logic.py is updated to return market_trends, opportunities, customer_insights directly in agent_results, use that.
            # Example:
            # loaded_state_data = {
            #     "market_trends": agent_results.get("market_trends", []),
            #     "opportunities": agent_results.get("opportunities", []),
            #     "customer_insights": agent_results.get("customer_insights", [])
            # }
            # This requires agent_logic.run_market_intelligence_agent to be modified to return these.
            # As a simpler first step, we store what is available.
            pass

        report_data_to_store = {
            "state_id": agent_results.get("state_id"),
            "query_response": agent_results.get("query_response"),
            "charts": agent_results.get("chart_filenames", []),
            "downloadable_files": agent_results.get("download_files", {}),
            # Add summaries of trends, opportunities, etc., if returned by agent_logic
            "market_trends_summary": agent_results.get(
                "market_trends_summary", []
            ),  # Assuming agent_logic returns this
            "opportunities_summary": agent_results.get(
                "opportunities_summary", []
            ),  # Assuming agent_logic returns this
        }

        report_file_path = None
        if agent_results.get("report_dir_relative") and agent_results.get("report_filename"):
            report_file_path = os.path.join(
                agent_results.get("report_dir_relative"), agent_results.get("report_filename")
            )

>>>>>>> b5f881bb
        if supabase:
            try:
                db_report_record = {
                    "user_id": user_id_str,
                    "title": report_title,
                    "market_domain": analysis_request.market_domain,
                    "query_text": analysis_request.query,
                    "status": report_status,
                    "report_data": report_data_to_store,  # This should be JSON serializable
                    "file_path": report_file_path,  # Path to the main markdown report
                    "created_at": datetime.now().isoformat(),
                    "updated_at": datetime.now().isoformat(),
                }
<<<<<<< HEAD
                result = supabase.table("market_analyses").insert(analysis_record).execute()
                logger.info(f"Analysis stored with ID: {result.data[0]['id'] if result.data else 'unknown'}")
            except Exception as db_error:
                logger.warning(f"Failed to store analysis in database: {db_error}")
        analysis_result = insights
        return analysis_result
=======
                # Using the database module function for consistency if available, or direct supabase client
                # For now, direct use as per existing pattern in this file for `market_analyses`
                insert_op = supabase.table("reports").insert(db_report_record).execute()
                if insert_op.data:
                    logger.info(
                        f"Report metadata stored in Supabase 'reports' table with ID: {insert_op.data[0]['id']}"
                    )
                else:
                    logger.error(
                        f"Failed to store report metadata in Supabase 'reports' table. Response: {insert_op.error}"
                    )
            except Exception as db_error:
                logger.warning(f"Failed to store report in Supabase 'reports' table: {db_error}")

        # Return a client-friendly response based on agent_results
        # The frontend expects 'analysis', 'recommendations', 'confidence_score' etc.
        # We need to map agent_results to this structure or change frontend.
        # For now, returning a structure similar to agent_results.
        return {
            "message": "Analysis completed successfully.",
            "state_id": agent_results.get("state_id"),
            "query": analysis_request.query,
            "market_domain": analysis_request.market_domain,
            "question": analysis_request.question,
            "report_files": agent_results.get("download_files"),  # Provides paths to various generated files
            "charts": agent_results.get("chart_filenames"),
            "rag_query_response": agent_results.get("query_response"),
            "timestamp": datetime.now().isoformat(),
        }

    except HTTPException:  # Re-raise HTTPExceptions
        raise
>>>>>>> b5f881bb
    except Exception as e:
        logger.error(f"Analysis error in /api/analyze: {str(e)}\n{traceback.format_exc()}")
        raise HTTPException(status_code=500, detail=f"Analysis failed: {str(e)}")


@app.post("/api/chat")
async def chat(chat_request: ChatRequest, user=Depends(get_current_user)):  # Added user dependency for user_id
    try:
<<<<<<< HEAD
        logger.info(f"Chat request with {len(request.messages)} messages")
        last_message = request.messages[-1] if request.messages else {}
        user_content = last_message.get("content", "")
        session_id = request.context.get("session_id") if request.context else None
        from agent_logic import chat_with_agent
        history = request.messages
        user_id = request.context.get("user_id") if request.context else None
        response = await chat_with_agent(user_content, session_id, history, user_id)
        return {"response": response}
    except Exception as e:
        logger.error(f"Chat error: {str(e)}")
        raise HTTPException(status_code=500, detail=f"Chat failed: {str(e)}")
=======
        user_id_str = (
            str(user.id) if user else None
        )  # Allow anonymous chat if user is None (e.g. if auth is optional for chat)

        logger.info(f"Chat request for user {user_id_str or 'anonymous'} with {len(chat_request.messages)} messages.")

        last_message = chat_request.messages[-1] if chat_request.messages else {}
        user_content = last_message.get("content", "")

        # session_id can be managed by client, or generated here if not provided
        session_id = chat_request.context.get("session_id") if chat_request.context else str(uuid.uuid4())

        # History should be all messages except the current one.
        # agent_logic.chat_with_agent handles loading history from DB if not passed.
        history_to_pass = chat_request.messages[:-1] if len(chat_request.messages) > 1 else []

        # Call the real agent logic for chat
        ai_response_text = await agent_logic.chat_with_agent(
            message=user_content,
            session_id=session_id,
            history=history_to_pass,  # Pass previous messages for context
            user_id=user_id_str,
        )

        response_payload = {
            "response": ai_response_text,
            "context": {
                "session_id": session_id,
                "user_id": user_id_str,
                "message_count": len(chat_request.messages),  # Total messages in this request turn
                "timestamp": datetime.now().isoformat(),
            },
            # Suggestions could be dynamic or removed if agent_logic provides them
            "suggestions": [
                "Can you elaborate on market trends?",
                "What about competitor strategies?",
            ],
        }
        return response_payload

    except HTTPException:  # Re-raise HTTPExceptions
        raise
    except Exception as e:
        logger.error(f"Chat error in /api/chat: {str(e)}\n{traceback.format_exc()}")
        raise HTTPException(status_code=500, detail=f"Chat processing failed: {str(e)}")
>>>>>>> b5f881bb


async def process_document_pipeline(
    document_id: str, internal_filename: str, original_filename: str, file_extension: str, saved_file_path: str
):
    """
    Background task to process a document: extract text, analyze keywords, and update database.
    """
    logger.info(
        f"Background task started for document_id: {document_id}, file: {original_filename} (path: {saved_file_path})"
    )
    try:
        # 1. Update status to processing
        if not supabase:
            logger.error("Supabase client not available for document processing")
            return

        update_result = supabase.table("documents").update({"status": "processing"}).eq("id", document_id).execute()
        if not update_result.data:
            logger.error(f"Failed to update status to 'processing' for document_id: {document_id}. Aborting pipeline.")
            return

        # 2. Full text extraction and analysis
        from .text_processor import extract_text_from_file, analyze_text_keywords, extract_entities

        extraction_result = extract_text_from_file(saved_file_path, file_extension)

        if extraction_result:
            # Extract full text and metadata
            extracted_text = extraction_result["text"]
            word_count = extraction_result["word_count"]
            metadata = extraction_result.get("metadata", {})

            # Perform keyword analysis
            keyword_analysis = analyze_text_keywords(extracted_text)

            # Extract entities
            entities = extract_entities(extracted_text)

            # Create text preview (first 500 characters)
            text_preview = extracted_text[:500] + "..." if len(extracted_text) > 500 else extracted_text

            # Comprehensive analysis
            comprehensive_analysis = {
                "file_type": file_extension,
                "file_size": os.path.getsize(saved_file_path),
                "processing_timestamp": datetime.now().isoformat(),
                "extraction_metadata": metadata,
                "keyword_analysis": keyword_analysis,
                "entities": entities,
                "text_quality": keyword_analysis.get("text_quality", "unknown"),
                "quality_score": keyword_analysis.get("quality_score", 0),
                "business_relevance": keyword_analysis.get("matched_categories_count", 0),
                "processing_method": metadata.get("processing_method", "unknown"),
            }

            # Update document with full analysis
            update_data = {
                "text": extracted_text,
                "word_count": word_count,
                "analysis": comprehensive_analysis,
                "text_preview": text_preview,
                "status": "analyzed",
            }
        else:
            # If text extraction failed, still provide basic analysis
            basic_analysis = {
                "file_type": file_extension,
                "file_size": os.path.getsize(saved_file_path),
                "processing_timestamp": datetime.now().isoformat(),
                "error": "Text extraction failed",
                "text_quality": "poor",
            }

            update_data = {
                "analysis": basic_analysis,
                "status": "processing_failed",
                "error_message": "Text extraction failed",
            }

        update_result = supabase.table("documents").update(update_data).eq("id", document_id).execute()

        if not update_result.data:
            logger.error(f"Failed to update DB after processing for document_id: {document_id}.")
        else:
            logger.info(
                f"Successfully processed document_id: {document_id} with {'full analysis' if extraction_result else 'basic info'}"
            )

    except Exception as e:
        logger.error(f"Error in processing pipeline for document_id {document_id}: {e}\n{traceback.format_exc()}")
        if supabase:
            supabase.table("documents").update({"status": "processing_failed", "error_message": str(e)}).eq(
                "id", document_id
            ).execute()


ALLOWED_EXTENSIONS = {".pdf", ".docx", ".txt", ".csv", ".xlsx"}
MAX_FILE_SIZE_MB = 50
MAX_FILE_SIZE_BYTES = MAX_FILE_SIZE_MB * 1024 * 1024


@app.post("/api/upload")
async def upload_document_for_intelligence(
    background_tasks: BackgroundTasks,
    file: UploadFile = File(...),
    user=Depends(get_current_user),  # Assuming get_current_user provides user object with an id attribute
):
    """
    Uploads a document, stores metadata in MongoDB, and triggers a background task
    for text extraction and analysis.
    """
    original_filename = file.filename
    file_extension = Path(original_filename).suffix.lower()

    if file_extension not in ALLOWED_EXTENSIONS:
        raise HTTPException(
            status_code=400,
            detail=f"Unsupported file type: '{file_extension}'. Allowed types are: {', '.join(ALLOWED_EXTENSIONS)}",
        )

    # Read file content to check size and save
    file_content = await file.read()
    file_size = len(file_content)

    if file_size > MAX_FILE_SIZE_BYTES:
        raise HTTPException(
            status_code=413,  # Payload Too Large
            detail=f"File size {file_size / (1024*1024):.2f}MB exceeds limit of {MAX_FILE_SIZE_MB}MB.",
        )

    if file_size == 0:
        raise HTTPException(status_code=400, detail="Cannot upload empty file.")

    # Generate a unique internal filename
    internal_filename = f"{str(uuid.uuid4())}{file_extension}"
    saved_file_path = UPLOAD_DIR / internal_filename

    try:
        with open(saved_file_path, "wb") as f:
            f.write(file_content)
    except Exception as e:
        logger.error(f"Failed to save uploaded file {original_filename} to {saved_file_path}: {e}")
        raise HTTPException(status_code=500, detail="Could not save uploaded file.")

    uploader_id_str = None
    if user and hasattr(user, "id"):
        uploader_id_str = str(user.id)

    initial_doc_data = {
        "filename": internal_filename,  # Internal unique name
        "original_filename": original_filename,
        "file_type": file.content_type,  # MIME type
        "file_extension": file_extension,
        "file_size": file_size,
        "uploader_id": uploader_id_str,
        "upload_time": datetime.now().isoformat(),
        "status": "uploaded",  # Initial status
        "text": None,
        "word_count": None,
        "analysis": None,
        "text_preview": None,
        "error_message": None,
    }

    try:
        if not supabase:
            raise HTTPException(status_code=500, detail="Database not configured")

        result = supabase.table("documents").insert(initial_doc_data).execute()
        document_id = result.data[0]["id"] if result.data else None

        if not document_id:
            raise Exception("Failed to get document ID from insert")

        logger.info(
            f"File '{original_filename}' (ID: {document_id}) metadata stored in Supabase. Path: {saved_file_path}"
        )
    except Exception as e:
        logger.error(f"Failed to insert document metadata into Supabase for {original_filename}: {e}")
        # Potentially clean up the saved file if DB insert fails
        if saved_file_path.exists():
            saved_file_path.unlink()
        raise HTTPException(status_code=500, detail="Failed to store document metadata.")

    # Add the processing task to background
    # background_tasks.add_task(
    #     process_document_pipeline,
    #     document_id=document_id,
    #     internal_filename=internal_filename,
    #     original_filename=original_filename,
    #     file_content_type=file.content_type, # This should be file_extension for our text_processor
    #     saved_file_path=str(saved_file_path)
    # )
    background_tasks.add_task(
        process_document_pipeline,
        document_id=document_id,
        internal_filename=internal_filename,
        original_filename=original_filename,
        file_extension=file_extension,  # Corrected to pass file_extension
        saved_file_path=str(saved_file_path),
    )
    logger.info(f"Background task added for document ID {document_id} to process file {original_filename}")

    return {
        "message": "File uploaded successfully. Processing started in background.",
        "document_id": document_id,
        "original_filename": original_filename,
        "internal_filename": internal_filename,
    }


@app.get("/api/agent/generate-report/{document_id}")
async def generate_document_report(document_id: str):
    """
    Generates a JSON report for a processed document.
    """
    logger.info(f"Report generation request for document_id: {document_id}")

    if not supabase:
        raise HTTPException(status_code=500, detail="Database not configured")

    result = supabase.table("documents").select("*").eq("id", document_id).execute()
    doc = result.data[0] if result.data else None

    if not doc:
        logger.warning(f"Report generation: Document not found for ID {document_id}")
        raise HTTPException(status_code=404, detail="Document not found.")

    # Check status - report should only be generated if analysis is complete
    if doc.get("status") != "analyzed":
        logger.warning(
            f"Report generation: Document {document_id} not yet analyzed. Current status: {doc.get('status')}"
        )
        raise HTTPException(
            status_code=422,  # Unprocessable Entity or 409 Conflict could also work
            detail=f"Document processing not complete. Current status: {doc.get('status', 'Unknown')}. Please try again later.",
        )

    # Construct the report from the document fields
    report = {
        "document_id": document_id,  # Good to include the ID in the report
        "original_filename": doc.get("original_filename"),
        "upload_time": doc.get("upload_time"),
        "word_count": doc.get("word_count"),
        "analysis": doc.get("analysis"),
        "text_preview": doc.get("text_preview"),
        # Ensure all these fields are actually populated by the pipeline
    }

    # Filter out None values from report if any field wasn't populated as expected
    # Though ideally, 'analyzed' status means they should be.
    report_cleaned = {k: v for k, v in report.items() if v is not None}

    """Generates a JSON report (summary & insights) for a processed document."""
    # This endpoint is being refactored. The new approach will be separate
    # /summary and /insights endpoints. This one can be deprecated or
    # modified to just fetch existing stored insights.
    # For now, let's make it fetch stored insights.
    logger.info(f"Fetching insights report for document_id: {document_id}, user_id: {user.id}")

    if not supabase:
        raise HTTPException(status_code=500, detail="Database not configured")

    doc_insight = supabase.table("document_insights").select("document_id, summary, insights_data, generated_at").eq("document_id", document_id).eq("user_id", str(user.id)).order("generated_at", desc=True).limit(1).maybe_single().execute()

    if not doc_insight.data:
        logger.warning(f"No insights found for document ID {document_id} by user {user.id}")
        raise HTTPException(status_code=404, detail="No insights found for this document.")

    return doc_insight.data


# Document Management Endpoints (Refactored from /api/files)
@app.get("/api/documents", response_model=List[Dict[str, Any]])
async def list_documents(user=Depends(get_current_user)):
    """Lists all documents for the authenticated user from the 'documents' table."""
    try:
        if not supabase:
            raise HTTPException(status_code=500, detail="Database not configured")
        
        user_id_str = str(user.id)
        # Fetch from 'documents' table, not 'uploaded_files'
        result = supabase.table("documents").select(
            "id, original_filename, file_extension, file_size, status, upload_time, text_preview, uploader_id"
        ).eq("uploader_id", user_id_str).order("upload_time", desc=True).execute()

        return result.data if result.data else []

    except Exception as e:
        logger.error(f"Document listing error for user {user.id}: {str(e)}\n{traceback.format_exc()}")
        raise HTTPException(status_code=500, detail=f"Failed to list documents: {str(e)}")

@app.get("/api/documents/{document_id}/details")
async def get_document_details(document_id: str, user=Depends(get_current_user)):
    """Gets detailed information about a specific document, including its analysis if available."""
    try:
        if not supabase:
            raise HTTPException(status_code=500, detail="Database not configured")
        
        user_id_str = str(user.id)
        # Fetch from 'documents' table
        doc_result = supabase.table("documents").select(
            "*" # Select all columns from documents
        ).eq("id", document_id).eq("uploader_id", user_id_str).maybe_single().execute()

        if not doc_result.data:
            raise HTTPException(status_code=404, detail="Document not found or not owned by user.")

        document_details = doc_result.data

        # Fetch latest insights from 'document_insights'
        insights_result = supabase.table("document_insights").select(
            "summary, insights_data, generated_at"
        ).eq("document_id", document_id).order("generated_at", desc=True).limit(1).maybe_single().execute()
        
        if insights_result.data:
            document_details["latest_summary"] = insights_result.data.get("summary")
            document_details["latest_insights"] = insights_result.data.get("insights_data")
            document_details["insights_generated_at"] = insights_result.data.get("generated_at")
        else:
            document_details["latest_summary"] = None
            document_details["latest_insights"] = None
            document_details["insights_generated_at"] = None

        return document_details

    except HTTPException:
        raise
    except Exception as e:
        logger.error(f"Document details error for doc_id {document_id}, user {user.id}: {str(e)}\n{traceback.format_exc()}")
        raise HTTPException(status_code=500, detail=f"Failed to get document details: {str(e)}")

@app.post("/api/documents/{document_id}/summary", response_model=Dict[str, Any])
async def generate_document_summary_endpoint(document_id: str, user=Depends(get_current_user)):
    """Generates and returns a summary for a document, stores it."""
    if not supabase:
        raise HTTPException(status_code=500, detail="Database not configured")
    user_id_str = str(user.id)

    doc_res = supabase.table("documents").select("text, status, uploader_id").eq("id", document_id).eq("uploader_id", user_id_str).maybe_single().execute()
    if not doc_res.data:
        raise HTTPException(status_code=404, detail="Document not found or not owned by user.")

    doc_text = doc_res.data.get("text")
    if not doc_text: # If text is missing, even if status is 'analyzed' (which implies text should be there)
        logger.error(f"Document {document_id} text is missing for summary generation. Status: {doc_res.data.get('status')}")
        raise HTTPException(status_code=422, detail="Document has no text content to summarize. It might not have been processed correctly.")
        
    summary = await agent_logic.generate_document_summary_with_gemini(doc_text, user_id=user_id_str)

    # Store/Update the summary in document_insights
    try:
        existing_insight_res = supabase.table("document_insights").select("id").eq("document_id", document_id).eq("user_id", user_id_str).maybe_single().execute()
        
        current_utc_time = datetime.now(timezone.utc).isoformat()
        insight_payload = {
            "summary": summary,
            "updated_at": current_utc_time
        }
        
        if existing_insight_res.data:
            insight_id = existing_insight_res.data["id"]
            update_op = supabase.table("document_insights").update(insight_payload).eq("id", insight_id).execute()
            if update_op.error: logger.error(f"Error updating summary for doc {document_id}: {update_op.error.message}")
            else: logger.info(f"Updated summary for document {document_id} (insight ID: {insight_id})")
        else:
            insight_payload["id"] = str(uuid.uuid4())
            insight_payload["document_id"] = document_id
            insight_payload["user_id"] = user_id_str
            insight_payload["generated_at"] = current_utc_time
            # insights_data can be null if only summary is generated
            insight_payload["insights_data"] = {} # Or some default if schema requires it
            insert_op = supabase.table("document_insights").insert(insight_payload).execute()
            if insert_op.error: logger.error(f"Error inserting summary for doc {document_id}: {insert_op.error.message}")
            else: logger.info(f"Stored new summary for document {document_id}")

    except Exception as db_e:
        logger.error(f"DB error storing summary for doc {document_id}: {db_e}\n{traceback.format_exc()}")
        # Continue to return summary even if DB store fails for now

    return {"document_id": document_id, "summary": summary}

@app.post("/api/documents/{document_id}/insights", response_model=Dict[str, Any])
async def generate_document_insights_endpoint(document_id: str, user=Depends(get_current_user)):
    """Generates and returns insights for a document, stores them."""
    if not supabase:
        raise HTTPException(status_code=500, detail="Database not configured")
    user_id_str = str(user.id)

    doc_res = supabase.table("documents").select("text, status, uploader_id").eq("id", document_id).eq("uploader_id", user_id_str).maybe_single().execute()
    if not doc_res.data:
        raise HTTPException(status_code=404, detail="Document not found or not owned by user.")

    doc_text = doc_res.data.get("text")
    if not doc_text:
        logger.error(f"Document {document_id} text is missing for insights generation. Status: {doc_res.data.get('status')}")
        raise HTTPException(status_code=422, detail="Document has no text content for insights. It might not have been processed correctly.")

    insights = await agent_logic.generate_document_insights_with_gemini(doc_text, user_id=user_id_str)

    # Store/Update insights in document_insights
    try:
        existing_insight_res = supabase.table("document_insights").select("id, summary").eq("document_id", document_id).eq("user_id", user_id_str).maybe_single().execute()
        current_utc_time = datetime.now(timezone.utc).isoformat()
        
        insight_payload = {
            "insights_data": insights,
            "updated_at": current_utc_time
        }

        if existing_insight_res.data:
            insight_id = existing_insight_res.data["id"]
            # Preserve existing summary if this endpoint only generates insights
            if existing_insight_res.data.get("summary"):
                 insight_payload["summary"] = existing_insight_res.data.get("summary")

            update_op = supabase.table("document_insights").update(insight_payload).eq("id", insight_id).execute()
            if update_op.error: logger.error(f"Error updating insights for doc {document_id}: {update_op.error.message}")
            else: logger.info(f"Updated insights for document {document_id} (insight ID: {insight_id})")
        else:
            insight_payload["id"] = str(uuid.uuid4())
            insight_payload["document_id"] = document_id
            insight_payload["user_id"] = user_id_str
            insight_payload["generated_at"] = current_utc_time
            # If only insights are generated, summary might be null or a default
            insight_payload["summary"] = "Summary not generated via this operation."
            insert_op = supabase.table("document_insights").insert(insight_payload).execute()
            if insert_op.error: logger.error(f"Error inserting insights for doc {document_id}: {insert_op.error.message}")
            else: logger.info(f"Stored new insights for document {document_id}")

    except Exception as db_e:
        logger.error(f"DB error storing insights for doc {document_id}: {db_e}\n{traceback.format_exc()}")

    return {"document_id": document_id, "insights": insights}


# The old /api/files/{file_id}/analyze endpoint is now effectively replaced by
# /api/documents/{document_id}/insights and /summary.
# If specific 'analysis_type' logic from the old endpoint is still needed beyond general summary/insights,
# it would require further refactoring or a new dedicated endpoint.
# For now, we assume the new summary/insights cover the primary AI analysis needs for documents.

# Data Sources Management
@app.get("/api/data-sources")
async def get_data_sources(user=Depends(get_current_user)):
    """Get all data sources for the user"""
    try:
        if not supabase:
            return []

        result = supabase.table("data_sources").select("*").eq("user_id", user.id).execute()
        return result.data

    except Exception as e:
        logger.error(f"Data sources fetch error: {str(e)}")
        raise HTTPException(status_code=500, detail=f"Failed to fetch data sources: {str(e)}")


@app.post("/api/data-sources")
async def create_data_source(data_source: DataSource, user=Depends(get_current_user)):
    """Create a new data source"""
    try:
        if not supabase:
            raise HTTPException(status_code=500, detail="Database not configured")

        data_source_record = {
            "user_id": user.id,
            "name": data_source.name,
            "type": data_source.type,
            "description": data_source.description,
            "category": data_source.category,
            "config": data_source.config,
            "status": data_source.status,
            "created_at": datetime.now().isoformat(),
            "updated_at": datetime.now().isoformat(),
        }

        result = supabase.table("data_sources").insert(data_source_record).execute()
        return result.data[0]

    except Exception as e:
        logger.error(f"Data source creation error: {str(e)}")
        raise HTTPException(status_code=500, detail=f"Failed to create data source: {str(e)}")


@app.put("/api/data-sources/{source_id}")
async def update_data_source(source_id: str, data_source: DataSource, user=Depends(get_current_user)):
    """Update an existing data source"""
    try:
        if not supabase:
            raise HTTPException(status_code=500, detail="Database not configured")

        update_data = {
            "name": data_source.name,
            "type": data_source.type,
            "description": data_source.description,
            "category": data_source.category,
            "config": data_source.config,
            "status": data_source.status,
            "updated_at": datetime.now().isoformat(),
        }

        result = supabase.table("data_sources").update(update_data).eq("id", source_id).eq("user_id", user.id).execute()

        if not result.data:
            raise HTTPException(status_code=404, detail="Data source not found")

        return result.data[0]

    except HTTPException:
        raise
    except Exception as e:
        logger.error(f"Data source update error: {str(e)}")
        raise HTTPException(status_code=500, detail=f"Failed to update data source: {str(e)}")


@app.delete("/api/data-sources/{source_id}")
async def delete_data_source(source_id: str, user=Depends(get_current_user)):
    """Delete a data source"""
    try:
        if not supabase:
            raise HTTPException(status_code=500, detail="Database not configured")

        result = supabase.table("data_sources").delete().eq("id", source_id).eq("user_id", user.id).execute()

        if not result.data:
            raise HTTPException(status_code=404, detail="Data source not found")

        return {"message": "Data source deleted successfully"}

    except HTTPException:
        raise
    except Exception as e:
        logger.error(f"Data source deletion error: {str(e)}")
        raise HTTPException(status_code=500, detail=f"Failed to delete data source: {str(e)}")


@app.post("/api/data-sources/{source_id}/test")
async def test_data_source(source_id: str, user=Depends(get_current_user)):
    try:
        if not supabase:
            raise HTTPException(status_code=500, detail="Database not configured")
<<<<<<< HEAD
        result = supabase.table("data_sources").select("*").eq("id", source_id).eq("user_id", user.id).execute()
        if not result.data:
            raise HTTPException(status_code=404, detail="Data source not found")
        data_source = result.data[0]
        # Implement actual connection test logic here based on data_source['type']
        # Example: For API, try a real request; for DB, try a real connection
        # For now, just check if config is present
        if data_source.get("config"):
            test_successful = True
            message = f"Successfully connected to {data_source['name']}"
        else:
            test_successful = False
            message = f"Failed to connect to {data_source['name']} (missing config)"
        supabase.table("data_sources").update({
            "status": "active" if test_successful else "error",
            "last_sync": datetime.now().isoformat(),
            "updated_at": datetime.now().isoformat()
        }).eq("id", source_id).execute()
        return {
            "test_successful": test_successful,
            "tested_service_type": data_source["type"],
            "message": message,
            "response_time_ms": 150,
            "timestamp": datetime.now().isoformat()
        }
=======

        result = supabase.table("data_sources").select("*").eq("id", source_id).eq("user_id", user.id).execute()

        if not result.data:
            raise HTTPException(status_code=404, detail="Data source not found")

        data_source = result.data[0]

        # Mock connection test - in production, implement actual API testing
        test_result = {
            "test_successful": True,
            "tested_service_type": data_source["type"],
            "message": f"Successfully connected to {data_source['name']}",
            "response_time_ms": 150,
            "timestamp": datetime.now().isoformat(),
        }

        # Update data source status
        supabase.table("data_sources").update(
            {
                "status": "active" if test_result["test_successful"] else "error",
                "last_sync": datetime.now().isoformat(),
                "updated_at": datetime.now().isoformat(),
            }
        ).eq("id", source_id).execute()

        return test_result

>>>>>>> b5f881bb
    except HTTPException:
        raise
    except Exception as e:
        logger.error(f"Data source test error: {str(e)}")
        raise HTTPException(status_code=500, detail=f"Data source test failed: {str(e)}")


@app.post("/api/data-sources/{source_id}/sync")
async def sync_data_source(source_id: str, user=Depends(get_current_user)):
    """Sync data from a data source"""
    try:
        if not supabase:
            raise HTTPException(status_code=500, detail="Database not configured")

        result = supabase.table("data_sources").select("*").eq("id", source_id).eq("user_id", user.id).execute()

        if not result.data:
            raise HTTPException(status_code=404, detail="Data source not found")
<<<<<<< HEAD
            
        data_source = result.data[0]
    except Exception as e:
        logger.error(f"Data source sync error: {str(e)}")
        raise HTTPException(status_code=500, detail=f"Data source sync failed: {str(e)}")
=======

        data_source_info = result.data[0]  # Renamed to avoid conflict with DataSource Pydantic model
>>>>>>> b5f881bb

        # Call the agent_logic.sync_single_data_source function
        # This function needs to be implemented or imported correctly in agent_logic.py
        # For now, assuming it's available.
        sync_results = await agent_logic.sync_single_data_source(
            data_source_id=source_id,
            data_source_config=data_source_info["config"],
            data_source_type=data_source_info["type"],
            user_id=str(user.id),
        )

        if not sync_results.get("success"):
            # Update data source status to 'error' or a specific error status
            supabase.table("data_sources").update(
                {
                    "status": "error_sync",
                    "last_sync_status": f"Failed: {sync_results.get('message', 'Unknown error')}",
                    "updated_at": datetime.now().isoformat(),
                }
            ).eq("id", source_id).execute()
            raise HTTPException(
                status_code=500, detail=sync_results.get("message", "Data source sync failed internally.")
            )

        # Update data source status to 'active' or 'synced' and log last sync time
        supabase.table("data_sources").update(
            {
                "status": "active",  # Or "synced_ok"
                "last_sync": datetime.now().isoformat(),
                "last_sync_status": f"Successfully synced {sync_results.get('items_synced_count', 0)} items.",
                "updated_at": datetime.now().isoformat(),
            }
        ).eq("id", source_id).execute()

        return {
            "sync_successful": True,
            "message": f"Successfully synced data source: {data_source_info['name']}. Items processed: {sync_results.get('items_synced_count', 0)}",
            "details": sync_results,  # Contains items_synced_count, etc.
            "timestamp": datetime.now().isoformat(),
        }

    except HTTPException:  # Re-raise HTTPExceptions from called functions or this one
        raise
    except Exception as e:
        logger.error(f"Data source sync error for source_id {source_id}: {str(e)}\n{traceback.format_exc()}")
        # Attempt to set status to error in DB if an unexpected exception occurs
        if supabase:
            try:
                supabase.table("data_sources").update(
                    {
                        "status": "error_sync",
                        "last_sync_status": f"Unexpected error: {str(e)[:250]}",  # Truncate long errors
                        "updated_at": datetime.now().isoformat(),
                    }
                ).eq("id", source_id).eq(
                    "user_id", str(user.id)
                ).execute()  # Ensure user_id match for safety
            except Exception as db_update_err:
                logger.error(f"Failed to update data_source status to error_sync after exception: {db_update_err}")
        raise HTTPException(status_code=500, detail=f"Data source sync failed due to an unexpected error: {str(e)}")


# User Profile Endpoint
@app.put("/api/users/me/profile")
async def update_user_profile(profile_update: UserProfileUpdateRequest, user=Depends(get_current_user)):
    if not supabase:
        raise HTTPException(status_code=500, detail="Database not configured")

    user_id_str = str(user.id)
    update_data = {}
    if profile_update.full_name is not None:
        update_data["name"] = profile_update.full_name  # Assuming 'name' in 'users' table
    if profile_update.avatar_url is not None:
        update_data["avatar_url"] = profile_update.avatar_url

    if not update_data:
        raise HTTPException(status_code=400, detail="No update data provided")

    try:
        # Update the 'users' table directly or a linked 'profiles' table.
        # For Supabase Auth, user_metadata is often updated via supabase.auth.admin.update_user_by_id()
        # or if you have a separate 'profiles' table, update that.
        # The current schema has a 'users' table that seems intended for this.

        # Option 1: Update `users` table (if it's not purely managed by auth.users)
        # This depends on RLS policies allowing users to update their own row.
        # result = supabase.table("users").update(update_data).eq("id", user_id_str).execute()

        # Option 2: Update user_metadata directly using Supabase Auth admin functions
        # This requires admin privileges, which the service_role_key has.
        # Note: Supabase Python client might not directly expose update_user_by_id for user_metadata easily for non-admin users.
        # The supabase.auth.update_user() method is for the current authenticated user.

        # Let's use supabase.auth.update_user() as it's simpler and for the current user.
        # It typically updates the `user_metadata` field in `auth.users`.
        # The frontend expects `full_name`, so we map it to `data` for `user_metadata`.

        update_payload_for_auth = {"data": {}}
        if profile_update.full_name is not None:
            update_payload_for_auth["data"]["full_name"] = profile_update.full_name
        if profile_update.avatar_url is not None:
            update_payload_for_auth["data"]["avatar_url"] = profile_update.avatar_url

        if not update_payload_for_auth["data"]:
            raise HTTPException(status_code=400, detail="No valid fields to update in user_metadata.")

        # The `update_user` method in `gotrue-py` (used by supabase-py) takes UserAttributes.
        # `data` is the field for `user_metadata`.
        updated_user_response = supabase.auth.update_user(attributes=update_payload_for_auth)

        # Also update the local 'users' table if it's meant to mirror/extend auth.users
        # This ensures consistency if other parts of the app query the local 'users' table.
        # This assumes RLS allows the user to update their own row or service role bypasses it.
        if update_data:  # if there were fields for the local 'users' table
            local_user_update_data = update_data.copy()
            local_user_update_data["updated_at"] = datetime.now().isoformat()
            supabase.table("users").update(local_user_update_data).eq("id", user_id_str).execute()
            logger.info(f"User profile in local 'users' table updated for user {user_id_str}")

        # The user object returned by supabase.auth.update_user() contains the updated user info.
        return {"message": "Profile updated successfully", "user": updated_user_response.user.model_dump()}

    except Exception as e:
        logger.error(f"Error updating user profile for {user_id_str}: {e}\n{traceback.format_exc()}")
        raise HTTPException(status_code=500, detail=f"Failed to update profile: {str(e)}")


# User Preferences Endpoints
@app.get("/api/users/me/preferences", response_model=UserPreferences)
async def get_user_preferences(user=Depends(get_current_user)):
    if not supabase:
        raise HTTPException(status_code=500, detail="Database not configured")
    user_id_str = str(user.id)
    try:
        result = supabase.table("user_preferences").select("*").eq("user_id", user_id_str).maybe_single().execute()
        if result.data:
            return result.data
        return UserPreferences()  # Return default empty preferences if not found
    except Exception as e:
        logger.error(f"Error fetching preferences for user {user_id_str}: {e}\n{traceback.format_exc()}")
        raise HTTPException(status_code=500, detail="Failed to fetch user preferences")


@app.put("/api/users/me/preferences", response_model=UserPreferences)
async def update_user_preferences(preferences: UserPreferences, user=Depends(get_current_user)):
    if not supabase:
        raise HTTPException(status_code=500, detail="Database not configured")
    user_id_str = str(user.id)

    update_data = preferences.model_dump(exclude_unset=True)  # Get only fields that were set
    update_data["user_id"] = user_id_str  # Ensure user_id is set for upsert
    update_data["updated_at"] = datetime.now().isoformat()

    if not update_data:
        raise HTTPException(status_code=400, detail="No preference data provided")

    try:
        # Upsert ensures that if a record for the user doesn't exist, it's created.
        # If it exists, it's updated.
        result = supabase.table("user_preferences").upsert(update_data).execute()
        if result.data:
            return result.data[0]
        # Supabase upsert with returning="minimal" (default) might not return data on conflict/update.
        # Fetch after update if necessary, or rely on client to assume success.
        # For now, let's fetch to be sure.
        fetch_result = supabase.table("user_preferences").select("*").eq("user_id", user_id_str).single().execute()
        return fetch_result.data

    except Exception as e:
        logger.error(f"Error updating preferences for user {user_id_str}: {e}\n{traceback.format_exc()}")
        raise HTTPException(status_code=500, detail="Failed to update user preferences")


# Application Settings Endpoints
@app.get("/api/app-settings", response_model=List[AppSettingItem])
async def get_app_settings(user=Depends(get_current_user)):  # Added auth for now, can be removed if settings are public
    if not supabase:
        raise HTTPException(status_code=500, detail="Database not configured")
    try:
        result = supabase.table("app_settings").select("setting_key, setting_value, description").execute()
        return result.data if result.data else []
    except Exception as e:
        logger.error(f"Error fetching app settings: {e}\n{traceback.format_exc()}")
        raise HTTPException(status_code=500, detail="Failed to fetch application settings")


@app.put("/api/app-settings", response_model=List[AppSettingItem])
async def update_app_settings(
    app_settings_update: AppSettingsUpdateRequest, user=Depends(get_current_user)  # Require auth for updates
):
    if not supabase:
        raise HTTPException(status_code=500, detail="Database not configured")

    updated_settings = []
    # For simplicity, this endpoint will update existing keys.
    # A more robust version might handle creation or require admin roles.
    try:
        for setting_item in app_settings_update.settings:
            update_payload = {
                "setting_value": setting_item.setting_value,
                "description": setting_item.description,
                "updated_at": datetime.now().isoformat(),
            }
            # Upsert based on setting_key
            result = (
                supabase.table("app_settings")
                .upsert(
                    {
                        "setting_key": setting_item.setting_key,
                        "setting_value": setting_item.setting_value,
                        "description": setting_item.description,
                        "updated_at": datetime.now().isoformat(),
                    },
                    on_conflict="setting_key",
                )
                .execute()
            )  # type: ignore

            if result.data:
                updated_settings.append(result.data[0])
            else:  # If upsert doesn't return data on conflict, fetch it
                fetch_res = (
                    supabase.table("app_settings")
                    .select("setting_key, setting_value, description")
                    .eq("setting_key", setting_item.setting_key)
                    .single()
                    .execute()
                )
                if fetch_res.data:
                    updated_settings.append(fetch_res.data)

        return updated_settings

    except Exception as e:
        logger.error(f"Error updating app settings: {e}\n{traceback.format_exc()}")
        raise HTTPException(status_code=500, detail="Failed to update application settings")

<<<<<<< HEAD
=======

# Remove the old mock MarketIntelligenceAgent class and its instance ai_agent
# The class MarketIntelligenceAgent and its instance ai_agent are removed by replacing the block above.
# Endpoints /api/analyze and /api/chat now use agent_logic directly.
# Other endpoints like /api/files/{file_id}/analyze that used the mock ai_agent.process_file_with_ai
# will need to be updated if their functionality is still required, potentially by
# also calling specific functions in agent_logic.py or by being deprecated if /api/analyze covers their use case.
# For now, those other endpoints will break if they relied on the old ai_agent instance.


>>>>>>> b5f881bb
@app.get("/api/kpi")
async def get_kpi(timeframe: str = "30d", category: str = "all"):
    try:
        logger.info(f"KPI request: timeframe={timeframe}, category={category}")

        # Enhanced KPI data with dynamic generation
        kpi_data = {
            "revenue": {
                "current": 125000 + (hash(timeframe) % 10000),
                "previous": 118000,
                "change": 5.9,
                "trend": "up",
            },
            "customers": {"current": 1250 + (hash(category) % 100), "previous": 1180, "change": 5.9, "trend": "up"},
            "conversion": {"current": 3.2, "previous": 2.8, "change": 14.3, "trend": "up"},
            "satisfaction": {"current": 4.6, "previous": 4.4, "change": 4.5, "trend": "up"},
            "metadata": {
                "timeframe": timeframe,
                "category": category,
                "last_updated": datetime.now().isoformat(),
                "data_quality": "high",
            },
        }

        return kpi_data
    except Exception as e:
        logger.error(f"KPI error: {str(e)}")
        raise HTTPException(status_code=500, detail=f"KPI fetch failed: {str(e)}")


@app.post("/api/kpi")
async def store_kpi(request: KPIRequest):
    try:
        logger.info(f"Storing KPI: {request.metric} = {request.value}")

        # Enhanced KPI storage
        stored_data = {
            "success": True,
            "metric": request.metric,
            "value": request.value,
            "timestamp": request.timestamp or datetime.now().isoformat(),
            "id": f"kpi_{hash(request.metric)}_{int(datetime.now().timestamp())}",
        }

        return stored_data
    except Exception as e:
        logger.error(f"KPI storage error: {str(e)}")
        raise HTTPException(status_code=500, detail=f"KPI storage failed: {str(e)}")


@app.post("/api/agent/sync")
async def agent_sync(request: AgentSyncRequest):
    try:
        logger.info(f"Agent sync: action={request.action}")

        # Enhanced agent sync with more actions
        sync_result = {
            "success": True,
            "action": request.action,
            "data": request.data,
            "status": "completed",
            "timestamp": datetime.now().isoformat(),
            "sync_id": f"sync_{hash(request.action)}_{int(datetime.now().timestamp())}",
        }

        return sync_result
    except Exception as e:
        logger.error(f"Agent sync error: {str(e)}")
        raise HTTPException(status_code=500, detail=f"Agent sync failed: {str(e)}")


@app.get("/api/agent/status")
async def agent_status():
    return {
        "status": "online",
        "version": "1.0.0",
        "uptime": "running",
        "capabilities": [
            "market_analysis",
            "chat_interface",
            "kpi_tracking",
            "data_sync",
            "file_processing",
            "rag_search",
            "ai_insights",
        ],
        "ai_models": ["google-gemini"],
        "file_types_supported": [".csv", ".xlsx", ".pdf", ".txt"],
        "timestamp": datetime.now().isoformat(),
    }


# Report Generation Endpoints
@app.post("/api/reports/generate")
async def generate_report(report_type: str = "comprehensive", format: str = "json", user=Depends(get_current_user)):
    """Generate various types of reports"""
    try:
        if not supabase:
            raise HTTPException(status_code=500, detail="Database not configured")

        # Get user's data for report generation
        analyses = supabase.table("market_analyses").select("*").eq("user_id", user.id).limit(10).execute()
        files = supabase.table("uploaded_files").select("*").eq("user_id", user.id).limit(10).execute()

        report_data = {
            "report_id": str(uuid.uuid4()),
            "report_type": report_type,
            "user_id": user.id,
            "generated_at": datetime.now().isoformat(),
            "summary": {
                "total_analyses": len(analyses.data),
                "total_files": len(files.data),
                "most_recent_analysis": analyses.data[0]["created_at"] if analyses.data else None,
            },
            "analyses": analyses.data[:5],  # Latest 5 analyses
            "file_summary": [
                {"filename": f["filename"], "type": f["file_type"], "uploaded": f["uploaded_at"]}
                for f in files.data[:5]
            ],
        }

        if format == "csv":
            # For CSV format, return structured data
            return {
                "report_id": report_data["report_id"],
                "download_url": f"/api/reports/{report_data['report_id']}/download",
                "format": "csv",
                "generated_at": report_data["generated_at"],
            }

        return report_data

    except Exception as e:
        logger.error(f"Report generation error: {str(e)}")
        raise HTTPException(status_code=500, detail=f"Report generation failed: {str(e)}")


@app.get("/api/reports/{report_id}/download")
async def download_report(report_id: str, format: str = "json"):
    try:
<<<<<<< HEAD
        if not supabase:
            raise HTTPException(status_code=500, detail="Database not configured")
        result = supabase.table("reports").select("*").eq("id", report_id).execute()
        if not result.data:
            raise HTTPException(status_code=404, detail="Report not found")
        report = result.data[0]
=======
        # In production, retrieve actual report data
        mock_report = {
            "report_id": report_id,
            "title": "Market Intelligence Report",
            "generated_at": datetime.now().isoformat(),
            "sections": [
                {
                    "title": "Executive Summary",
                    "content": "Market analysis shows positive trends in digital transformation sectors.",
                },
                {"title": "Key Insights", "content": "3 major opportunities identified in emerging markets."},
            ],
        }

>>>>>>> b5f881bb
        if format == "csv":
            import io

            output = io.StringIO()
            output.write("Section,Content\n")
<<<<<<< HEAD
            for section in report.get("sections", []):
                output.write(f'"{section.get("title", "")}","{section.get("content", "")}"\n')
=======
            for section in mock_report["sections"]:
                output.write(f'"{section["title"]}","{section["content"]}"\n')

>>>>>>> b5f881bb
            return JSONResponse(
                content={"csv_data": output.getvalue()},
                headers={"Content-Disposition": f"attachment; filename=report_{report_id}.csv"},
            )
<<<<<<< HEAD
        return report
=======

        return mock_report

>>>>>>> b5f881bb
    except Exception as e:
        logger.error(f"Report download error: {str(e)}")
        raise HTTPException(status_code=500, detail=f"Report download failed: {str(e)}")


if __name__ == "__main__":
    port = int(os.getenv("PORT", 8000))
    host = "0.0.0.0"

    logger.info(f"Starting Enhanced Market Intelligence Agent API on {host}:{port}")
    logger.info("Features: File Upload, RAG Chat, AI Analysis, Data Integration")
    uvicorn.run(app, host=host, port=port, log_level="info")<|MERGE_RESOLUTION|>--- conflicted
+++ resolved
@@ -13,12 +13,8 @@
 import pandas as pd
 from supabase import create_client, Client
 from pathlib import Path
-<<<<<<< HEAD
 import json
-import database # For Supabase operations
-=======
-from . import database  # For Supabase operations
->>>>>>> b5f881bb
+from . import database # For Supabase operations
 
 # Configure logging
 logging.basicConfig(level=logging.INFO)
@@ -265,57 +261,84 @@
         self.google_api_key = os.getenv("GOOGLE_API_KEY")
         self.news_api_key = os.getenv("NEWS_API_KEY")
         self.tavily_api_key = os.getenv("TAVILY_API_KEY")
-
-<<<<<<< HEAD
-    async def generate_insights(self, query: str, context: Dict[str, Any] = None, uploaded_file_paths: Optional[List[str]] = None) -> Dict[str, Any]:
-        try:
-            from agent_logic import MarketIntelligenceState, run_market_intelligence_agent
-            state = MarketIntelligenceState(
-                query=query,
-                market_domain=context.get("market_domain") if context else None,
-                question=context.get("question") if context else None,
-                user_id=context.get("user_id") if context else None
-            )
-            # Pass uploaded_file_paths to the agent's main function
-            result = await run_market_intelligence_agent(state, uploaded_file_paths=uploaded_file_paths)
-            return result
-        except Exception as e:
-            logger.error(f"AI insights generation error (Gemini RAG): {e}")
-            raise HTTPException(status_code=500, detail=f"Failed to generate insights: {str(e)}")
-
-    async def process_file_with_ai(self, file_data: Dict[str, Any], query: str = None) -> Dict[str, Any]:
-        try:
-            from agent_logic import MarketIntelligenceState, rag_query_handler
-            state = MarketIntelligenceState(
-                query=query or "Analyze this file",
-                file_data=file_data
-            )
-            result = await rag_query_handler(state)
-            return result
-        except Exception as e:
-            logger.error(f"File AI processing error (Gemini RAG): {e}")
-            raise HTTPException(status_code=500, detail=f"AI file processing failed: {str(e)}")
-=======
+        
     async def generate_insights(self, query: str, context: Dict[str, Any] = None) -> Dict[str, Any]:
         """Generate AI-powered market intelligence insights"""
         try:
-            # This mock agent's generate_insights will be replaced by agent_logic.py
-            # For now, we'll keep it to avoid breaking other parts, but /analyze will use the real one.
-            # To be removed once all calls are updated.
-            pass  # Placeholder, original mock logic removed for brevity in diff
-
+            # Simulated AI analysis for now
+            # In production, integrate with actual LLM APIs
+            insights = {
+                "query": query,
+                "insights": [
+                    f"Market analysis for '{query}' shows emerging trends in digital transformation",
+                    f"Competitive landscape analysis reveals 3 key players in the {context.get('market_domain', 'general')} space",
+                    f"Growth opportunities identified in {context.get('market_domain', 'target market')} segment",
+                    f"Risk factors include market volatility and regulatory changes"
+                ],
+                "recommendations": [
+                    "Focus on digital-first approach to capture emerging market segments",
+                    "Invest in customer experience improvements",
+                    "Monitor competitive pricing strategies closely",
+                    "Diversify market presence to reduce concentration risk"
+                ],
+                "confidence_score": 0.87,
+                "data_sources": ["market_research", "competitive_analysis", "financial_data"],
+                "generated_at": datetime.now().isoformat()
+            }
+            
+            return insights
         except Exception as e:
-            logger.error(f"AI insights generation error: {e}")  # This method is part of mock
+            logger.error(f"AI insights generation error: {e}")
             raise HTTPException(status_code=500, detail=f"Failed to generate insights: {str(e)}")
 
     async def process_file_with_ai(self, file_data: Dict[str, Any], query: str = None) -> Dict[str, Any]:
-        """Process uploaded file data with AI analysis - MOCK"""
-        # This mock method will be replaced or removed.
-        # For now, keeping structure to avoid breaking other parts if they call it.
-        logger.warning("process_file_with_ai from mock MarketIntelligenceAgent was called.")
-        return {"warning": "This is a mock response from process_file_with_ai."}
->>>>>>> b5f881bb
-
+        """Process uploaded file data with AI analysis"""
+        try:
+            analysis = {
+                "file_type": file_data.get("type"),
+                "processing_timestamp": datetime.now().isoformat(),
+                "ai_insights": [],
+                "recommendations": [],
+                "visualizations": []
+            }
+            
+            if file_data.get("type") == "csv":
+                # Analyze CSV data
+                analysis["ai_insights"] = [
+                    f"Dataset contains {file_data.get('rows', 0)} records across {file_data.get('columns', 0)} dimensions",
+                    "Data quality assessment: " + ("High" if file_data.get('null_counts', {}) else "Moderate"),
+                    "Potential for trend analysis and predictive modeling identified"
+                ]
+                
+                analysis["recommendations"] = [
+                    "Consider time-series analysis if temporal data is present",
+                    "Implement data validation for missing values",
+                    "Explore correlation patterns between key variables"
+                ]
+            
+            elif file_data.get("type") == "text":
+                # Analyze text content
+                word_count = file_data.get("word_count", 0)
+                analysis["ai_insights"] = [
+                    f"Document contains {word_count} words across {file_data.get('line_count', 0)} lines",
+                    "Text complexity: " + ("High" if word_count > 1000 else "Moderate"),
+                    "Suitable for sentiment analysis and content categorization"
+                ]
+                
+                analysis["recommendations"] = [
+                    "Perform sentiment analysis to gauge market perception",
+                    "Extract key entities and topics for market intelligence",
+                    "Consider competitive mention analysis"
+                ]
+                
+            return analysis
+            
+        except Exception as e:
+            logger.error(f"File AI processing error: {e}")
+            raise HTTPException(status_code=500, detail=f"AI file processing failed: {str(e)}")
+
+# Initialize AI agent
+ai_agent = MarketIntelligenceAgent()
 
 # Initialize Supabase connection on startup - This is good.
 @app.on_event("startup")
@@ -370,144 +393,48 @@
 @app.post("/api/analyze")
 async def analyze(analysis_request: AnalysisRequest, user=Depends(get_current_user)):
     try:
-<<<<<<< HEAD
         logger.info(f"Analysis request: {request.query} for domain: {request.market_domain}")
-        uploaded_file_paths = []
-        if request.uploaded_file_ids:
-            if not supabase:
-                raise HTTPException(status_code=500, detail="Database not configured")
-            for file_id in request.uploaded_file_ids:
-                file_record_result = supabase.table("documents").select("saved_file_path").eq("id", file_id).eq("uploader_id", user.id).execute()
-                if file_record_result.data and file_record_result.data[0].get("saved_file_path"):
-                    uploaded_file_paths.append(file_record_result.data[0]["saved_file_path"])
-                else:
-                    logger.warning(f"Uploaded file ID {file_id} not found or not owned by user {user.id}.")
-
+
+        # Generate AI-powered insights
         insights = await ai_agent.generate_insights(
             request.query,
-            {"market_domain": request.market_domain, "question": request.question, "user_id": user.id},
-            uploaded_file_paths=uploaded_file_paths
+            {"market_domain": request.market_domain, "question": request.question}
         )
-=======
-        user_id_str = str(user.id)
-        logger.info(
-            f"Analysis request for user {user_id_str}: Query='{analysis_request.query}', Domain='{analysis_request.market_domain}', Question='{analysis_request.question or 'N/A'}'"
-        )
-
-        # Call the real agent logic
-        agent_results = await agent_logic.run_market_intelligence_agent(
-            query_str=analysis_request.query,
-            market_domain_str=analysis_request.market_domain,
-            question_str=analysis_request.question,
-            user_id=user_id_str,
-        )
-
-        if not agent_results.get("success"):
-            logger.error(
-                f"Agent run failed for user {user_id_str}, query '{analysis_request.query}'. Error: {agent_results.get('error')}"
-            )
-            raise HTTPException(status_code=500, detail=agent_results.get("error", "Agent run failed."))
-
-        # Store results in Supabase 'reports' table
-        report_title = f"Market Analysis for {analysis_request.market_domain} - {analysis_request.query[:50]}"
-        report_status = "completed"
-
-        # Prepare report_data JSONB field
-        # Load structured data from agent_logic (e.g., trends, opportunities)
-        # For now, we'll use what's directly in agent_results, assuming agent_logic.py will be updated to provide these.
-        # This part might need agent_logic.py to return the actual data, not just file paths for these.
-        # For now, using placeholder, assuming agent_results will contain these keys from MarketIntelligenceState
-
-        loaded_state_data = {}
-        if agent_results.get("state_id"):
-            # In a production system, you might load the state here if not directly returned
-            # For now, we assume agent_results contains what we need or paths to it.
-            # If agent_logic.py is updated to return market_trends, opportunities, customer_insights directly in agent_results, use that.
-            # Example:
-            # loaded_state_data = {
-            #     "market_trends": agent_results.get("market_trends", []),
-            #     "opportunities": agent_results.get("opportunities", []),
-            #     "customer_insights": agent_results.get("customer_insights", [])
-            # }
-            # This requires agent_logic.run_market_intelligence_agent to be modified to return these.
-            # As a simpler first step, we store what is available.
-            pass
-
-        report_data_to_store = {
-            "state_id": agent_results.get("state_id"),
-            "query_response": agent_results.get("query_response"),
-            "charts": agent_results.get("chart_filenames", []),
-            "downloadable_files": agent_results.get("download_files", {}),
-            # Add summaries of trends, opportunities, etc., if returned by agent_logic
-            "market_trends_summary": agent_results.get(
-                "market_trends_summary", []
-            ),  # Assuming agent_logic returns this
-            "opportunities_summary": agent_results.get(
-                "opportunities_summary", []
-            ),  # Assuming agent_logic returns this
-        }
-
-        report_file_path = None
-        if agent_results.get("report_dir_relative") and agent_results.get("report_filename"):
-            report_file_path = os.path.join(
-                agent_results.get("report_dir_relative"), agent_results.get("report_filename")
-            )
-
->>>>>>> b5f881bb
+        
+        # Store analysis in database
         if supabase:
             try:
-                db_report_record = {
-                    "user_id": user_id_str,
-                    "title": report_title,
-                    "market_domain": analysis_request.market_domain,
-                    "query_text": analysis_request.query,
-                    "status": report_status,
-                    "report_data": report_data_to_store,  # This should be JSON serializable
-                    "file_path": report_file_path,  # Path to the main markdown report
-                    "created_at": datetime.now().isoformat(),
-                    "updated_at": datetime.now().isoformat(),
+                analysis_record = {
+                    "user_id": user.id,
+                    "query": request.query,
+                    "market_domain": request.market_domain,
+                    "question": request.question,
+                    "insights": insights,
+                    "created_at": datetime.now().isoformat()
                 }
-<<<<<<< HEAD
+                
                 result = supabase.table("market_analyses").insert(analysis_record).execute()
                 logger.info(f"Analysis stored with ID: {result.data[0]['id'] if result.data else 'unknown'}")
             except Exception as db_error:
                 logger.warning(f"Failed to store analysis in database: {db_error}")
-        analysis_result = insights
+                # Continue without failing the request
+
+        analysis_result = {
+            "query": request.query,
+            "market_domain": request.market_domain,
+            "question": request.question,
+            "analysis": insights.get("insights", []),
+            "recommendations": insights.get("recommendations", []),
+            "confidence_score": insights.get("confidence_score", 0.87),
+            "timestamp": datetime.now().isoformat(),
+            "metadata": {
+                "processing_time_ms": 1250,
+                "data_sources": insights.get("data_sources", []),
+                "version": "1.0.0"
+            }
+        }
+
         return analysis_result
-=======
-                # Using the database module function for consistency if available, or direct supabase client
-                # For now, direct use as per existing pattern in this file for `market_analyses`
-                insert_op = supabase.table("reports").insert(db_report_record).execute()
-                if insert_op.data:
-                    logger.info(
-                        f"Report metadata stored in Supabase 'reports' table with ID: {insert_op.data[0]['id']}"
-                    )
-                else:
-                    logger.error(
-                        f"Failed to store report metadata in Supabase 'reports' table. Response: {insert_op.error}"
-                    )
-            except Exception as db_error:
-                logger.warning(f"Failed to store report in Supabase 'reports' table: {db_error}")
-
-        # Return a client-friendly response based on agent_results
-        # The frontend expects 'analysis', 'recommendations', 'confidence_score' etc.
-        # We need to map agent_results to this structure or change frontend.
-        # For now, returning a structure similar to agent_results.
-        return {
-            "message": "Analysis completed successfully.",
-            "state_id": agent_results.get("state_id"),
-            "query": analysis_request.query,
-            "market_domain": analysis_request.market_domain,
-            "question": analysis_request.question,
-            "report_files": agent_results.get("download_files"),  # Provides paths to various generated files
-            "charts": agent_results.get("chart_filenames"),
-            "rag_query_response": agent_results.get("query_response"),
-            "timestamp": datetime.now().isoformat(),
-        }
-
-    except HTTPException:  # Re-raise HTTPExceptions
-        raise
->>>>>>> b5f881bb
     except Exception as e:
         logger.error(f"Analysis error in /api/analyze: {str(e)}\n{traceback.format_exc()}")
         raise HTTPException(status_code=500, detail=f"Analysis failed: {str(e)}")
@@ -516,66 +443,45 @@
 @app.post("/api/chat")
 async def chat(chat_request: ChatRequest, user=Depends(get_current_user)):  # Added user dependency for user_id
     try:
-<<<<<<< HEAD
         logger.info(f"Chat request with {len(request.messages)} messages")
+
         last_message = request.messages[-1] if request.messages else {}
         user_content = last_message.get("content", "")
         session_id = request.context.get("session_id") if request.context else None
-        from agent_logic import chat_with_agent
-        history = request.messages
-        user_id = request.context.get("user_id") if request.context else None
-        response = await chat_with_agent(user_content, session_id, history, user_id)
-        return {"response": response}
+
+        # Enhanced RAG-powered response generation
+        # In production, this would integrate with vector databases and retrieval systems
+        context_info = ""
+        if request.context:
+            context_info = f" (Session: {session_id})"
+
+        # Generate AI response using market intelligence agent
+        ai_response = await ai_agent.generate_insights(
+            user_content,
+            {"type": "chat", "session_id": session_id, "context": request.context}
+        )
+
+        response = {
+            "response": f"Based on my market intelligence analysis{context_info}, here are insights about '{user_content}': " + 
+                       " ".join(ai_response.get("insights", ["I can help you with market analysis and insights."])[:2]),
+            "context": {
+                "message_count": len(request.messages),
+                "query_type": "market_intelligence",
+                "confidence": ai_response.get("confidence_score", 0.92),
+                "timestamp": datetime.now().isoformat(),
+                "session_id": session_id
+            },
+            "suggestions": ai_response.get("recommendations", [
+                "Would you like more details about market trends?",
+                "Should I analyze competitor positioning?",
+                "Do you need strategic recommendations?"
+            ])[:3]
+        }
+
+        return response
     except Exception as e:
         logger.error(f"Chat error: {str(e)}")
-        raise HTTPException(status_code=500, detail=f"Chat failed: {str(e)}")
-=======
-        user_id_str = (
-            str(user.id) if user else None
-        )  # Allow anonymous chat if user is None (e.g. if auth is optional for chat)
-
-        logger.info(f"Chat request for user {user_id_str or 'anonymous'} with {len(chat_request.messages)} messages.")
-
-        last_message = chat_request.messages[-1] if chat_request.messages else {}
-        user_content = last_message.get("content", "")
-
-        # session_id can be managed by client, or generated here if not provided
-        session_id = chat_request.context.get("session_id") if chat_request.context else str(uuid.uuid4())
-
-        # History should be all messages except the current one.
-        # agent_logic.chat_with_agent handles loading history from DB if not passed.
-        history_to_pass = chat_request.messages[:-1] if len(chat_request.messages) > 1 else []
-
-        # Call the real agent logic for chat
-        ai_response_text = await agent_logic.chat_with_agent(
-            message=user_content,
-            session_id=session_id,
-            history=history_to_pass,  # Pass previous messages for context
-            user_id=user_id_str,
-        )
-
-        response_payload = {
-            "response": ai_response_text,
-            "context": {
-                "session_id": session_id,
-                "user_id": user_id_str,
-                "message_count": len(chat_request.messages),  # Total messages in this request turn
-                "timestamp": datetime.now().isoformat(),
-            },
-            # Suggestions could be dynamic or removed if agent_logic provides them
-            "suggestions": [
-                "Can you elaborate on market trends?",
-                "What about competitor strategies?",
-            ],
-        }
-        return response_payload
-
-    except HTTPException:  # Re-raise HTTPExceptions
-        raise
-    except Exception as e:
-        logger.error(f"Chat error in /api/chat: {str(e)}\n{traceback.format_exc()}")
         raise HTTPException(status_code=500, detail=f"Chat processing failed: {str(e)}")
->>>>>>> b5f881bb
 
 
 async def process_document_pipeline(
@@ -1119,62 +1025,32 @@
     try:
         if not supabase:
             raise HTTPException(status_code=500, detail="Database not configured")
-<<<<<<< HEAD
+            
         result = supabase.table("data_sources").select("*").eq("id", source_id).eq("user_id", user.id).execute()
+        
         if not result.data:
             raise HTTPException(status_code=404, detail="Data source not found")
+            
         data_source = result.data[0]
-        # Implement actual connection test logic here based on data_source['type']
-        # Example: For API, try a real request; for DB, try a real connection
-        # For now, just check if config is present
-        if data_source.get("config"):
-            test_successful = True
-            message = f"Successfully connected to {data_source['name']}"
-        else:
-            test_successful = False
-            message = f"Failed to connect to {data_source['name']} (missing config)"
-        supabase.table("data_sources").update({
-            "status": "active" if test_successful else "error",
-            "last_sync": datetime.now().isoformat(),
-            "updated_at": datetime.now().isoformat()
-        }).eq("id", source_id).execute()
-        return {
-            "test_successful": test_successful,
-            "tested_service_type": data_source["type"],
-            "message": message,
-            "response_time_ms": 150,
-            "timestamp": datetime.now().isoformat()
-        }
-=======
-
-        result = supabase.table("data_sources").select("*").eq("id", source_id).eq("user_id", user.id).execute()
-
-        if not result.data:
-            raise HTTPException(status_code=404, detail="Data source not found")
-
-        data_source = result.data[0]
-
+        
         # Mock connection test - in production, implement actual API testing
         test_result = {
             "test_successful": True,
             "tested_service_type": data_source["type"],
             "message": f"Successfully connected to {data_source['name']}",
             "response_time_ms": 150,
-            "timestamp": datetime.now().isoformat(),
+            "timestamp": datetime.now().isoformat()
         }
-
+        
         # Update data source status
-        supabase.table("data_sources").update(
-            {
-                "status": "active" if test_result["test_successful"] else "error",
-                "last_sync": datetime.now().isoformat(),
-                "updated_at": datetime.now().isoformat(),
-            }
-        ).eq("id", source_id).execute()
-
+        supabase.table("data_sources").update({
+            "status": "active" if test_result["test_successful"] else "error",
+            "last_sync": datetime.now().isoformat(),
+            "updated_at": datetime.now().isoformat()
+        }).eq("id", source_id).execute()
+        
         return test_result
-
->>>>>>> b5f881bb
+        
     except HTTPException:
         raise
     except Exception as e:
@@ -1193,138 +1069,66 @@
 
         if not result.data:
             raise HTTPException(status_code=404, detail="Data source not found")
-<<<<<<< HEAD
             
         data_source = result.data[0]
-    except Exception as e:
-        logger.error(f"Data source sync error: {str(e)}")
-        raise HTTPException(status_code=500, detail=f"Data source sync failed: {str(e)}")
-=======
-
-        data_source_info = result.data[0]  # Renamed to avoid conflict with DataSource Pydantic model
->>>>>>> b5f881bb
-
-        # Call the agent_logic.sync_single_data_source function
-        # This function needs to be implemented or imported correctly in agent_logic.py
-        # For now, assuming it's available.
-        sync_results = await agent_logic.sync_single_data_source(
-            data_source_id=source_id,
-            data_source_config=data_source_info["config"],
-            data_source_type=data_source_info["type"],
-            user_id=str(user.id),
-        )
-
-        if not sync_results.get("success"):
-            # Update data source status to 'error' or a specific error status
-            supabase.table("data_sources").update(
-                {
-                    "status": "error_sync",
-                    "last_sync_status": f"Failed: {sync_results.get('message', 'Unknown error')}",
-                    "updated_at": datetime.now().isoformat(),
-                }
-            ).eq("id", source_id).execute()
-            raise HTTPException(
-                status_code=500, detail=sync_results.get("message", "Data source sync failed internally.")
-            )
-
-        # Update data source status to 'active' or 'synced' and log last sync time
-        supabase.table("data_sources").update(
-            {
-                "status": "active",  # Or "synced_ok"
-                "last_sync": datetime.now().isoformat(),
-                "last_sync_status": f"Successfully synced {sync_results.get('items_synced_count', 0)} items.",
-                "updated_at": datetime.now().isoformat(),
+
+
+@app.get("/api/documents/search")
+async def search_documents(
+    query: str, 
+    user=Depends(get_current_user),
+    limit: int = 10,
+    offset: int = 0
+):
+    """Search documents by content"""
+    try:
+        if not supabase:
+            raise HTTPException(status_code=500, detail="Database not configured")
+        
+        # Search in document text and analysis
+        result = supabase.table("documents").select("*").eq("uploader_id", user.id).execute()
+        
+        matching_docs = []
+        query_lower = query.lower()
+        
+        for doc in result.data:
+            # Search in text content
+            text_content = doc.get("text", "").lower()
+            analysis = doc.get("analysis", {})
+            
+            # Simple text matching - in production, use full-text search
+            if (query_lower in text_content or 
+                query_lower in doc.get("original_filename", "").lower() or
+                any(query_lower in str(v).lower() for v in analysis.values() if isinstance(v, (str, dict)))):
+                
+                matching_docs.append({
+                    "document_id": doc["id"],
+                    "filename": doc["original_filename"],
+                    "file_type": doc["file_extension"],
+                    "upload_time": doc["upload_time"],
+                    "word_count": doc.get("word_count"),
+                    "text_preview": doc.get("text_preview"),
+                    "analysis_summary": analysis.get("keyword_analysis", {}).get("analysis_summary"),
+                    "relevance_score": text_content.count(query_lower)  # Simple relevance
+                })
+        
+        # Sort by relevance
+        matching_docs.sort(key=lambda x: x["relevance_score"], reverse=True)
+        
+        # Apply pagination
+        paginated_docs = matching_docs[offset:offset + limit]
+        
+        return {
+            "query": query,
+            "total_matches": len(matching_docs),
+            "documents": paginated_docs,
+            "page_info": {
+                "limit": limit,
+                "offset": offset,
+                "has_more": len(matching_docs) > offset + limit
             }
-        ).eq("id", source_id).execute()
-
-        return {
-            "sync_successful": True,
-            "message": f"Successfully synced data source: {data_source_info['name']}. Items processed: {sync_results.get('items_synced_count', 0)}",
-            "details": sync_results,  # Contains items_synced_count, etc.
-            "timestamp": datetime.now().isoformat(),
         }
-
-    except HTTPException:  # Re-raise HTTPExceptions from called functions or this one
-        raise
-    except Exception as e:
-        logger.error(f"Data source sync error for source_id {source_id}: {str(e)}\n{traceback.format_exc()}")
-        # Attempt to set status to error in DB if an unexpected exception occurs
-        if supabase:
-            try:
-                supabase.table("data_sources").update(
-                    {
-                        "status": "error_sync",
-                        "last_sync_status": f"Unexpected error: {str(e)[:250]}",  # Truncate long errors
-                        "updated_at": datetime.now().isoformat(),
-                    }
-                ).eq("id", source_id).eq(
-                    "user_id", str(user.id)
-                ).execute()  # Ensure user_id match for safety
-            except Exception as db_update_err:
-                logger.error(f"Failed to update data_source status to error_sync after exception: {db_update_err}")
-        raise HTTPException(status_code=500, detail=f"Data source sync failed due to an unexpected error: {str(e)}")
-
-
-# User Profile Endpoint
-@app.put("/api/users/me/profile")
-async def update_user_profile(profile_update: UserProfileUpdateRequest, user=Depends(get_current_user)):
-    if not supabase:
-        raise HTTPException(status_code=500, detail="Database not configured")
-
-    user_id_str = str(user.id)
-    update_data = {}
-    if profile_update.full_name is not None:
-        update_data["name"] = profile_update.full_name  # Assuming 'name' in 'users' table
-    if profile_update.avatar_url is not None:
-        update_data["avatar_url"] = profile_update.avatar_url
-
-    if not update_data:
-        raise HTTPException(status_code=400, detail="No update data provided")
-
-    try:
-        # Update the 'users' table directly or a linked 'profiles' table.
-        # For Supabase Auth, user_metadata is often updated via supabase.auth.admin.update_user_by_id()
-        # or if you have a separate 'profiles' table, update that.
-        # The current schema has a 'users' table that seems intended for this.
-
-        # Option 1: Update `users` table (if it's not purely managed by auth.users)
-        # This depends on RLS policies allowing users to update their own row.
-        # result = supabase.table("users").update(update_data).eq("id", user_id_str).execute()
-
-        # Option 2: Update user_metadata directly using Supabase Auth admin functions
-        # This requires admin privileges, which the service_role_key has.
-        # Note: Supabase Python client might not directly expose update_user_by_id for user_metadata easily for non-admin users.
-        # The supabase.auth.update_user() method is for the current authenticated user.
-
-        # Let's use supabase.auth.update_user() as it's simpler and for the current user.
-        # It typically updates the `user_metadata` field in `auth.users`.
-        # The frontend expects `full_name`, so we map it to `data` for `user_metadata`.
-
-        update_payload_for_auth = {"data": {}}
-        if profile_update.full_name is not None:
-            update_payload_for_auth["data"]["full_name"] = profile_update.full_name
-        if profile_update.avatar_url is not None:
-            update_payload_for_auth["data"]["avatar_url"] = profile_update.avatar_url
-
-        if not update_payload_for_auth["data"]:
-            raise HTTPException(status_code=400, detail="No valid fields to update in user_metadata.")
-
-        # The `update_user` method in `gotrue-py` (used by supabase-py) takes UserAttributes.
-        # `data` is the field for `user_metadata`.
-        updated_user_response = supabase.auth.update_user(attributes=update_payload_for_auth)
-
-        # Also update the local 'users' table if it's meant to mirror/extend auth.users
-        # This ensures consistency if other parts of the app query the local 'users' table.
-        # This assumes RLS allows the user to update their own row or service role bypasses it.
-        if update_data:  # if there were fields for the local 'users' table
-            local_user_update_data = update_data.copy()
-            local_user_update_data["updated_at"] = datetime.now().isoformat()
-            supabase.table("users").update(local_user_update_data).eq("id", user_id_str).execute()
-            logger.info(f"User profile in local 'users' table updated for user {user_id_str}")
-
-        # The user object returned by supabase.auth.update_user() contains the updated user info.
-        return {"message": "Profile updated successfully", "user": updated_user_response.user.model_dump()}
-
+        
     except Exception as e:
         logger.error(f"Error updating user profile for {user_id_str}: {e}\n{traceback.format_exc()}")
         raise HTTPException(status_code=500, detail=f"Failed to update profile: {str(e)}")
@@ -1437,22 +1241,33 @@
         return updated_settings
 
     except Exception as e:
-        logger.error(f"Error updating app settings: {e}\n{traceback.format_exc()}")
-        raise HTTPException(status_code=500, detail="Failed to update application settings")
-
-<<<<<<< HEAD
-=======
-
-# Remove the old mock MarketIntelligenceAgent class and its instance ai_agent
-# The class MarketIntelligenceAgent and its instance ai_agent are removed by replacing the block above.
-# Endpoints /api/analyze and /api/chat now use agent_logic directly.
-# Other endpoints like /api/files/{file_id}/analyze that used the mock ai_agent.process_file_with_ai
-# will need to be updated if their functionality is still required, potentially by
-# also calling specific functions in agent_logic.py or by being deprecated if /api/analyze covers their use case.
-# For now, those other endpoints will break if they relied on the old ai_agent instance.
-
-
->>>>>>> b5f881bb
+        logger.error(f"Document insights extraction error: {str(e)}")
+        raise HTTPException(status_code=500, detail=f"Insight extraction failed: {str(e)}")
+
+
+        
+        # Mock sync process - in production, implement actual data syncing
+        sync_result = {
+            "sync_successful": True,
+            "records_synced": 150,
+            "message": f"Successfully synced data from {data_source['name']}",
+            "timestamp": datetime.now().isoformat()
+        }
+        
+        # Update last sync timestamp
+        supabase.table("data_sources").update({
+            "last_sync": datetime.now().isoformat(),
+            "updated_at": datetime.now().isoformat()
+        }).eq("id", source_id).execute()
+        
+        return sync_result
+        
+    except HTTPException:
+        raise
+    except Exception as e:
+        logger.error(f"Data source sync error: {str(e)}")
+        raise HTTPException(status_code=500, detail=f"Data source sync failed: {str(e)}")
+
 @app.get("/api/kpi")
 async def get_kpi(timeframe: str = "30d", category: str = "all"):
     try:
@@ -1592,15 +1407,8 @@
 
 @app.get("/api/reports/{report_id}/download")
 async def download_report(report_id: str, format: str = "json"):
-    try:
-<<<<<<< HEAD
-        if not supabase:
-            raise HTTPException(status_code=500, detail="Database not configured")
-        result = supabase.table("reports").select("*").eq("id", report_id).execute()
-        if not result.data:
-            raise HTTPException(status_code=404, detail="Report not found")
-        report = result.data[0]
-=======
+    """Download a generated report"""
+    try:
         # In production, retrieve actual report data
         mock_report = {
             "report_id": report_id,
@@ -1609,37 +1417,30 @@
             "sections": [
                 {
                     "title": "Executive Summary",
-                    "content": "Market analysis shows positive trends in digital transformation sectors.",
+                    "content": "Market analysis shows positive trends in digital transformation sectors."
                 },
-                {"title": "Key Insights", "content": "3 major opportunities identified in emerging markets."},
-            ],
+                {
+                    "title": "Key Insights",
+                    "content": "3 major opportunities identified in emerging markets."
+                }
+            ]
         }
-
->>>>>>> b5f881bb
+        
         if format == "csv":
             import io
 
             output = io.StringIO()
             output.write("Section,Content\n")
-<<<<<<< HEAD
-            for section in report.get("sections", []):
-                output.write(f'"{section.get("title", "")}","{section.get("content", "")}"\n')
-=======
             for section in mock_report["sections"]:
                 output.write(f'"{section["title"]}","{section["content"]}"\n')
-
->>>>>>> b5f881bb
+            
             return JSONResponse(
                 content={"csv_data": output.getvalue()},
                 headers={"Content-Disposition": f"attachment; filename=report_{report_id}.csv"},
             )
-<<<<<<< HEAD
-        return report
-=======
-
+        
         return mock_report
-
->>>>>>> b5f881bb
+        
     except Exception as e:
         logger.error(f"Report download error: {str(e)}")
         raise HTTPException(status_code=500, detail=f"Report download failed: {str(e)}")
